from __future__ import absolute_import
import sys
import warnings

from deepposekit.io import TrainingGenerator, DataGenerator
from deepposekit.augment.FlipAxis import FlipAxis

from deepposekit.annotate.gui.Annotator import Annotator
from deepposekit.annotate.gui.Skeleton import Skeleton
from deepposekit.annotate.KMeansSampler import KMeansSampler

from deepposekit.io.video import VideoReader, VideoWriter

<<<<<<< HEAD
try:
    import dpk_annotator as annotation

    Annotator = annotation.Annotator
    Skeleton = annotation.Skeleton
    KMeansSampler = annotation.KMeansSampler
    VideoReader = annotation.VideoReader
    VideoWriter = annotation.VideoWriter

except ImportError:
    warnings.warn(
        "\n"
        "\nDeepPoseKit Annotator is not found. "
        "\nAnnotation functions are not available. "
        "\nSee https://github.com/jgraving/deepposekit-annotator for installation instructions. "
        "\n"
    )


__version__ = "0.2.1"
=======
__version__ = "0.3.0.dev"
>>>>>>> 72502ddd
<|MERGE_RESOLUTION|>--- conflicted
+++ resolved
@@ -11,27 +11,4 @@
 
 from deepposekit.io.video import VideoReader, VideoWriter
 
-<<<<<<< HEAD
-try:
-    import dpk_annotator as annotation
-
-    Annotator = annotation.Annotator
-    Skeleton = annotation.Skeleton
-    KMeansSampler = annotation.KMeansSampler
-    VideoReader = annotation.VideoReader
-    VideoWriter = annotation.VideoWriter
-
-except ImportError:
-    warnings.warn(
-        "\n"
-        "\nDeepPoseKit Annotator is not found. "
-        "\nAnnotation functions are not available. "
-        "\nSee https://github.com/jgraving/deepposekit-annotator for installation instructions. "
-        "\n"
-    )
-
-
-__version__ = "0.2.1"
-=======
-__version__ = "0.3.0.dev"
->>>>>>> 72502ddd
+__version__ = "0.3.0.dev"